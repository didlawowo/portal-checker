--- conflicted
+++ resolved
@@ -5,11 +5,7 @@
 [project]
 name = "portal-checker"
 
-<<<<<<< HEAD
-version = "3.0.7"
-=======
 version = "3.0.8"
->>>>>>> f5367e9a
 
 description = "Monitoring tool for Kubernetes ingress and routes"
 readme = "README.md"
